--- conflicted
+++ resolved
@@ -3,13 +3,6 @@
 
 OpenThaiRAG is an open-source Retrieval-Augmented Generation (RAG) framework designed specifically for Thai language processing. This project combines the power of vector databases, large language models, and information retrieval techniques to provide accurate and context-aware responses to user queries in Thai using OpenThaiGPT 1.5 as LLM. For more about OpenThaiGPT project: https://openthaigpt.aieat.or.th
 
-<<<<<<< HEAD
-## Maintainer
-
-Kobkrit Viriyayudhakorn (kobkrit@aieat.or.th), OpenThaiGPT Team, iApp Technology.
-
-=======
->>>>>>> c7e33a55
 ## Key Features
 
 - **Vector Database Integration**: Utilizes Milvus for efficient storage and retrieval of document embeddings.
